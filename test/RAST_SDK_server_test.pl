use strict;
use Data::Dumper;
use Test::More;
use Test::Exception;
use Config::Simple;
use Time::HiRes qw(time);
use Workspace::WorkspaceClient;
use JSON;
use File::Copy;
use AssemblyUtil::AssemblyUtilClient;
use GenomeAnnotationAPI::GenomeAnnotationAPIClient;
use Storable qw(dclone);
use File::Slurp;

local $| = 1;
my $token = $ENV{'KB_AUTH_TOKEN'};
my $config_file = $ENV{'KB_DEPLOYMENT_CONFIG'};
my $config = new Config::Simple($config_file)->get_block('RAST_SDK');
my $ws_url = $config->{"workspace-url"};
my $ws_name = undef;
my $ws_client = new Workspace::WorkspaceClient($ws_url,token => $token);
my $call_back_url = $ENV{ SDK_CALLBACK_URL };
my $gaa = new GenomeAnnotationAPI::GenomeAnnotationAPIClient($call_back_url);

sub get_ws_name {
    if (!defined($ws_name)) {
        my $suffix = int(time * 1000);
        $ws_name = 'test_RAST_SDK_' . $suffix;
        $ws_client->create_workspace({workspace => $ws_name});
    }
    return $ws_name;
}

sub make_impl_call {
    my ($method, $params) = @_;
    # Prepare json file input
    my $input = {
        method => $method,
        params => $params,
        version => "1.1",
        id => "1"
    };
    open my $fh, ">", "/kb/module/work/input.json";
    print $fh encode_json($input);
    close $fh;
    my $output_path = "/kb/module/work/output.json";
    if (-e $output_path) {
        unlink($output_path);
    }
    # Run run_async.sh
    system("sh", "/kb/module/scripts/run_async.sh");
    # Load json file with output
    open my $fh2, "<", $output_path;
    my $output_json = <$fh2>;
    close $fh2;
    my $json = JSON->new;
    my $output = $json->decode($output_json);
    if (defined($output->{error})) {
        die encode_json($output->{error});
    }
    my $ret_obj = $output->{result}->[0];
    return $ret_obj;
}

sub prepare_assembly {
    my($assembly_obj_name) = @_;
    my $fasta_data_path = "/kb/module/test/data/bogus.fna";
    my $fasta_temp_path = "/kb/module/work/tmp/bogus.fna";
    copy $fasta_data_path, $fasta_temp_path;
    my $call_back_url = $ENV{ SDK_CALLBACK_URL };
    my $au = new AssemblyUtil::AssemblyUtilClient($call_back_url);
    my $ret = $au->save_assembly_from_fasta({
        file => {path => $fasta_temp_path},
        workspace_name => get_ws_name(),
        assembly_name => $assembly_obj_name
    });
    unlink($fasta_temp_path);
    return $ret;
}

sub check_genome_obj {
    my($genome_obj) = @_;
    ok(defined($genome_obj->{features}), "Features array is present");
    ok(scalar @{ $genome_obj->{features} } eq 1, "Number of features");
    ok(defined($genome_obj->{cdss}), "CDSs array is present");
    ok(scalar @{ $genome_obj->{cdss} } eq 1, "Number of CDSs");
    ok(defined($genome_obj->{mrnas}), "mRNAs array is present");
    ok(scalar @{ $genome_obj->{mrnas} } eq 1, "Number of mRNAs");
}

sub test_annotate_assembly {
    my($assembly_obj_name) = @_;
    my $genome_obj_name = "genome.1";
    my $params={"input_contigset"=>$assembly_obj_name,
             "scientific_name"=>'bogus',
             "domain"=>'B',
             "genetic_code"=>'11',
             "call_features_rRNA_SEED"=>'1',
             "call_features_tRNA_trnascan"=>'1',
             "call_selenoproteins"=>'1',
             "call_pyrrolysoproteins"=>'1',
             "call_features_repeat_region_SEED"=>'1',
             "call_features_insertion_sequences"=>'0',
             "call_features_strep_suis_repeat"=>'1',
             "call_features_strep_pneumo_repeat"=>'1',
             "call_features_crispr"=>'1',
             "call_features_CDS_glimmer3"=>'0',
             "call_features_CDS_prodigal"=>'1',
             "annotate_proteins_kmer_v2"=>'1',
             "kmer_v1_parameters"=>'1',
             "annotate_proteins_similarity"=>'1',
             "resolve_overlapping_features"=>'1',
             "find_close_neighbors"=>'1',
             "call_features_prophage_phispy"=>'0',
             "output_genome"=>$genome_obj_name,
             "workspace"=>get_ws_name()
           };
    #$impl->annotate_genome($params);
    my $ret = make_impl_call("RAST_SDK.annotate_genome", $params);
    my $genome_ref = get_ws_name() . "/" . $genome_obj_name;
    my $genome_obj = $ws_client->get_objects([{ref=>$genome_ref}])->[0]->{data};
    open my $fh, ">", "/kb/module/work/tmp/bogus_genome.json";
    print $fh encode_json($genome_obj);
    close $fh;
    # no detailed checking right now
    check_genome_obj($genome_obj);
}

sub load_genome_from_json {
    my($assembly_ref, $genome_file_name) = @_;
    if (!defined($genome_file_name)){
        $genome_file_name = "bogus_genome.json";
    }
    my $genome_obj_dir = "/kb/module/test/data/";
    my $genome_obj_path = $genome_obj_dir . $genome_file_name;
    my $genome_json = read_file($genome_obj_path);
    my $json = JSON->new;
    my $genome_obj = $json->decode($genome_json);
    $genome_obj->{assembly_ref} = $assembly_ref;
    # TODO: we need to set $genome_obj->{features}->[*]->{ontology_terms}->{SSO}->{"*"}->{ontology_ref} = "KBaseOntology/seed_subsystem_ontology";
    # And the same with $genome_obj->{cdss}
    return $genome_obj;
}

sub save_genome_to_ws {
    my($genome_obj,$genome_obj_name) = @_;
    #my $ret = $ws_client->save_objects({workspace=>get_ws_name(),objects=>[{data=>$genome_obj,
    #        type=>"KBaseGenomes.Genome-11.0", name=>$genome_obj_name}]})->[0];
    my $ret = $gaa->save_one_genome_v1({workspace=>get_ws_name(), data=>$genome_obj, name=>$genome_obj_name})->{info};
    return $ret->[6]."/".$ret->[0]."/".$ret->[4];
}

sub prepare_new_genome {
    my($assembly_obj_name,$genome_obj_name) = @_;
    my $genome_obj = load_genome_from_json($assembly_obj_name);
    return save_genome_to_ws($genome_obj, $genome_obj_name);
}

sub test_reannotate_genome {
    my($genome_obj_name, $genome_ref) = @_;
    my $params={"input_genome"=>$genome_obj_name,
             "call_features_rRNA_SEED"=>'0',
             "call_features_tRNA_trnascan"=>'0',
             "call_selenoproteins"=>'0',
             "call_pyrrolysoproteins"=>'0',
             "call_features_repeat_region_SEED"=>'0',
             "call_features_insertion_sequences"=>'0',
             "call_features_strep_suis_repeat"=>'0',
             "call_features_strep_pneumo_repeat"=>'0',
             "call_features_crispr"=>'0',
             "call_features_CDS_glimmer3"=>'0',
             "call_features_CDS_prodigal"=>'0',
             "annotate_proteins_kmer_v2"=>'0',
             "kmer_v1_parameters"=>'0',
             "annotate_proteins_similarity"=>'1',
             "resolve_overlapping_features"=>'0',
             "find_close_neighbors"=>'1',
             "call_features_prophage_phispy"=>'0',
             "output_genome"=>$genome_obj_name,
             "workspace"=>get_ws_name()
           };
    if (defined $genome_ref){
        $params->{input_genome} = $genome_ref;
    }
    #return $impl->annotate_genome($params);
    my $ret = make_impl_call("RAST_SDK.annotate_genome", $params);
    my $genome_ref = get_ws_name() . "/" . $genome_obj_name;
    my $genome_obj = $ws_client->get_objects([{ref=>$genome_ref}])->[0]->{data};
    # no detailed checking right now
    check_genome_obj($genome_obj);
}

sub prepare_old_genome {
    my($assembly_obj_name,$genome_obj_name) = @_;
    my $genome_obj = load_genome_from_json($assembly_obj_name);
    delete $genome_obj->{cdss};
    delete $genome_obj->{mrnas};
    for (my $i=0; $i < @{$genome_obj->{features}}; $i++) {
        my $ftr = $genome_obj->{features}->[$i];
        $ftr->{type} = "CDS";
        delete $ftr->{cdss};
        delete $ftr->{mrnas};
    }
    return save_genome_to_ws($genome_obj, $genome_obj_name);
}

sub prepare_recent_old_genome {
    my($assembly_obj_name,$genome_obj_name) = @_;
    my $genome_obj = load_genome_from_json($assembly_obj_name);
    delete $genome_obj->{cdss};
    delete $genome_obj->{mrnas};
    my $genes = [];
    for (my $i=0; $i < @{$genome_obj->{features}}; $i++) {
        my $ftr = $genome_obj->{features}->[$i];
        $ftr->{type} = "CDS";
        delete $ftr->{cdss};
        delete $ftr->{mrnas};
	my $ftr2 = dclone $ftr;
        $ftr2->{type} = "gene";
        delete $ftr2->{protein_translation};
        push(@{$genes}, $ftr2);
    }
    for (my $i=0; $i < @{$genes}; $i++) {
        push(@{$genome_obj->{features}}, $genes->[$i]);
    }
    return save_genome_to_ws($genome_obj, $genome_obj_name);
}

my $assembly_obj_name = "contigset.1";
my $assembly_ref = prepare_assembly($assembly_obj_name);
lives_ok {
        test_annotate_assembly($assembly_obj_name);
    }, "test_annotate_assembly";
my $genome_obj_name = "genome.2";
lives_ok{
        my $genome_ref = prepare_new_genome($assembly_ref, $genome_obj_name);
        test_reannotate_genome($genome_obj_name, $genome_ref);
    }, "test_reannotate_genome";
lives_ok{
        $genome_obj_name = "genome.3";
        my $genome_ref = prepare_old_genome($assembly_ref, $genome_obj_name);
        test_reannotate_genome($genome_obj_name, $genome_ref);
    }, "test_reannotate_genome";

lives_ok{
        my $genome_obj_name = "genome.4";
        my $genome_ref = prepare_recent_old_genome($assembly_ref, $genome_obj_name);
        test_reannotate_genome($genome_obj_name, $genome_ref);
    }, 'test_reannotate_genome';

<<<<<<< HEAD
done_testing(4);
=======
lives_ok{
        # Test with a new (as of 2/2018) genome
        my $genome_obj_name = "genome.5";
        my $genome_obj = load_genome_from_json($assembly_ref, "new_genome.json");
        # TODO: Should use GFU to save new genomes
        my $ret = $ws_client->save_objects({workspace=>get_ws_name(),
             objects=>[{data=>$genome_obj, type=>"KBaseGenomes.Genome",
                name=>$genome_obj_name}]})->[0];
        my $genome_ref = $ret->[6]."/".$ret->[0]."/".$ret->[4];
        test_reannotate_genome($genome_obj_name, $genome_ref);
    }, 'test_reannotate_newest_genome';
done_testing(5);
>>>>>>> 44dd19a2

my $err = undef;
if ($@) {
    $err = $@;
}
eval {
    if (defined($ws_name)) {
        $ws_client->delete_workspace({workspace => $ws_name});
        print("Test workspace was deleted\n");
    }
};
if (defined($err)) {
    if(ref($err) eq "Bio::KBase::Exceptions::KBaseException") {
        die("Error while running tests: " . $err->trace->as_string);
    } else {
        die $err;
    }
}
<|MERGE_RESOLUTION|>--- conflicted
+++ resolved
@@ -248,9 +248,6 @@
         test_reannotate_genome($genome_obj_name, $genome_ref);
     }, 'test_reannotate_genome';
 
-<<<<<<< HEAD
-done_testing(4);
-=======
 lives_ok{
         # Test with a new (as of 2/2018) genome
         my $genome_obj_name = "genome.5";
@@ -263,7 +260,6 @@
         test_reannotate_genome($genome_obj_name, $genome_ref);
     }, 'test_reannotate_newest_genome';
 done_testing(5);
->>>>>>> 44dd19a2
 
 my $err = undef;
 if ($@) {
