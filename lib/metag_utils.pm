package metag_utils;

########################################################################
# This module is built to handle the annotation of an Assembly
# (KBaseGenomeAnnotations.Assembly/KBaseMetagenomes.AnnotatedMetagenomeAssembly)
# or Genome (KBaseGenomes/KBaseGenomeAnnotations.GenomeAnnotation) object
# and create a KBaseMetagenomes.AnnotatedMetagenomeAssembly object
########################################################################

use strict;
use warnings;

use Bio::KBase::kbaseenv;
use Config::IniFiles;
use Data::Dumper;
use File::Spec::Functions qw(catfile);
use File::Copy;
<<<<<<< HEAD
=======
use Carp qw( croak );
>>>>>>> 6060e536

use installed_clients::GenomeAnnotationAPIClient;
use installed_clients::AssemblyUtilClient;
use installed_clients::GenomeFileUtilClient;
use installed_clients::WorkspaceClient;

use gjoseqlib;


my $token           = $ENV{ KB_AUTH_TOKEN };
my $config_file     = $ENV{ KB_DEPLOYMENT_CONFIG };
my $config          = Config::IniFiles->new( -file => $config_file );
my $ws_url          = $config->{'workspace-url'};

<<<<<<< HEAD
my $call_back_url   = $ENV{ SDK_CALLBACK_URL };
my $rast_scratch    = $config->val( 'RAST_SDK', 'scratch' );
=======
my $call_back_url = $ENV{ SDK_CALLBACK_URL };
my $ws_client = new installed_clients::WorkspaceClient($ws_url, token => $token);
my $gfu = new GenomeFileUtil::GenomeFileUtilClient($call_back_url);
my $rast_scratch = $config->val('RAST_SDK', 'scratch');
>>>>>>> 6060e536


#-------------------------Reference from prodigal command line-------------------
#Usage:  prodigal [-a trans_file] [-c] [-d nuc_file] [-f output_type]
#                 [-g tr_table] [-h] [-i input_file] [-m] [-n] [-o output_file]
#                 [-p mode] [-q] [-s start_file] [-t training_file] [-v]
#
#         -a:  Write protein translations to the selected file.
#         -c:  Closed ends.  Do not allow genes to run off edges.
#         -d:  Write nucleotide sequences of genes to the selected file.
#         -f:  Select output format (gbk, gff, or sco).  Default is gbk.
#         -g:  Specify a translation table to use (default 11).
#         -h:  Print help menu and exit.
#         -i:  Specify FASTA/Genbank input file (default reads from stdin).
#         -m:  Treat runs of N as masked sequence; don't build genes across them.
#         -n:  Bypass Shine-Dalgarno trainer and force a full motif scan.
#         -o:  Specify output file (default writes to stdout).
#         -p:  Select procedure (single or meta).  Default is single.
#         -q:  Run quietly (suppress normal stderr output).
#         -s:  Write all potential genes (with scores) to the selected file.
#         -t:  Write a training file (if none exists); otherwise, read and use
#              the specified training file.
#         -v:  Print version number and exit.
#--------------------------------------------------------------------------------
sub build_prodigal_params {
<<<<<<< HEAD
    my ( $ref, $fasta_file, $trans_file, $nuc_file, $output_file, $start_file, $training_file ) = @_;

    die "An input FASTA/Genbank file is required for Prodigal to run.\n"
        unless $fasta_file;
    # print("Genome is smaller than 25000 bp -- using 'metagenome' mode\n");

#     $prd_params = {
#         input_file => $fasta_file,       # -i (FASTA/Genbank file)
#         trans_fle => $trans_file,        # -a (Write protein translations to $trans_file)
#         nuc_file => $nuc_file,           # -d (Write nucleotide sequences of genes to $nuc_file)
#         output_type => 'sco',            # -f (gbk, gff, or sco, default to gbk)
#         output_file => $output_file,     # -o (Specify output file (default writes to stdout).)
#         closed_ends => 1,                # -c (Closed ends.  Do not allow genes to run off edges.)
#         N_as_masked_seq => 1,            # -m (Treat runs of N as masked sequence; don't build genes across them.)
#         trans_table => 11,               # -g (Specify a translation table to use (default 11).)
#         procedure => $mode,              # -p (Select procedure (single or meta).  Default is single.)
#         quiet           => 0,
#         start_file      => $start_file,     # -s (Write all potential genes (with scores) to $start_file)
#         training_file   => $training_file   # -t (Write a training file (if none exists); otherwise, read and use $training_file)
#     };
    my $mode        = 'meta';
    my $output_type = 'sco';

    # set the following defaults
    my @command_params = (
        "-c",               # -c (Closed ends.  Do not allow genes to run off edges.)
        "-f $output_type",  # -f (gbk, gff, or sco, default to gbk)
        "-p $mode",         # -p (Select procedure (single or meta).  Default is single.)
        "-q",               # -q (Run quietly)
        "-i $fasta_file",   # -i (FASTA/Genbank file)
    );

    push @command_params, "-a $trans_file" if $trans_file;

    push @command_params, "-d $nuc_file" if $nuc_file;

    push @command_params, "-o $output_file." . $output_type if $output_file;

    push @command_params, "-s $start_file" if $start_file;

    push @command_params, "-t $training_file" if $training_file;

    return \@command_params;
=======
    my ($ref, $fasta_file, $trans_file, $nuc_file, $output_file, $start_file, $training_file) = @_;

    my $out_file = get_fasta_from_assembly($ref);
    copy($out_file, $fasta_file) || die "Could not find file: ".$out_file;

    my $mode = 'meta';

    my $prd_params = {
        input_file => $fasta_file,       # -i (FASTA/Genbank file)
        trans_fle => $trans_file,        # -a (Write protein translations to $trans_file)
        nuc_file => $nuc_file,           # -d (Write nucleotide sequences of genes to $nuc_file)
        output_type => 'sco',            # -f (gbk, gff, or sco, default to gbk)
        output_file => $output_file,     # -o (Specify output file (default writes to stdout).) 
        closed_ends => 1,                # -c (Closed ends.  Do not allow genes to run off edges.)
        N_as_masked_seq => 1,            # -m (Treat runs of N as masked sequence; don't build genes across them.)
        trans_table => 11,               # -g (Specify a translation table to use (default 11).)
        procedure => $mode,              # -p (Select procedure (single or meta).  Default is single.)
        quiet => 0,                      # -q (Run quietly)
        start_file => $start_file,       # -s (Write all potential genes (with scores) to $start_file)
        training_file => $training_file  # -t (Write a training file (if none exists); otherwise, read and use $training_file)
    };
    return $prd_params;
>>>>>>> 6060e536
}

sub run_prodigal {
    my @prodigal_params = @_;

    die 'No parameters supplied to run_prodigal' unless @prodigal_params;

    my @cmd = ( '/kb/runtime/prodigal', @prodigal_params );

    my $result = system( @cmd );

    # success if return 0
    die "Prodigal run failed\n" if $result;

    return;
}

#--From https://github.com/hyattpd/prodigal/wiki/understanding-the-prodigal-output---
# By default, Prodigal produces one output file, which consists of gene coordinates
# and some metadata associated with each gene.
# However, the program can produce four more output files at the user's request:
#       protein translations (with the -a option),
#       nucleotide sequences (with the -d option),
#       a complete listing of all start/stop pairs along with score information (with the -s option),
#       a summary of statistical information about the genome or metagenome (with the -w option).
#
# By default, Prodigal produces a Genbank-like feature table; however, the user can
# specify some other output types via the -f option:
#       gbk:  Genbank-like format (Default)
#       gff:  GFF format
#       sqn:  Sequin feature table format
#       sco:  Simple coordinate output
#
# In the following parsing method, we assume "sco" is the output_type together
# with a translation file (protein translations) and a nucleotide file (sequences).
#
# An sco file has a head portion like:
#-----------------------------------------------------------
# # Sequence Data: seqnum=1;seqlen=4641652;seqhdr="Escherichia coli str. K-12 substr. MG1655, complete genome."
# Model Data: version=Prodigal.v2.6.3;run_type=Single;model="Ab initio";gc_cont=50.79;transl_table=11;uses_sd=1
# >1_337_2799_+
# >2_2801_3733_+
# >3_3734_5020_+
# >4_5234_5530_+
# >5_5683_6459_-
# >6_6529_7959_-
# >7_8238_9191_+
# ...
#
# Protein Translations:
# The protein translation file consists of all the proteins from all the sequences
# in multiple FASTA format. The FASTA header begins with a text id consisting of
# the first word of the original FASTA sequence header followed by an underscore
# followed by the ordinal ID of the protein. This text id is not guaranteed to be
# unique (it depends on the FASTA headers supplied by the user), which is why we
# recommend using the "ID" field in the final semicolon-delimited string instead.
#
# A translation file has an entry like;
#-----------------------------------------------------------
# >Escherichia_2 # 2801 # 3733 # 1 # ID=1_2;partial=00;start_type=ATG;rbs_motif=AGGAG;rbs_spacer=5-10bp;gc_cont=0.563
# MVKVYAPASSANMSVGFDVLGAAVTPVDGALLGDVVTVEAAETFSLNNLGRFADKLPSEP
# RENIVYQCWERFCQELGKQIPVAMTLEKNMPIGSGLGSSACSVVAALMAMNEHCGKPLND
# TRLLALMGELEGRISGSIHYDNVAPCFLGGMQLMIEENDIISQQVPGFDEWLWVLAYPGI
# KVSTAEARAILPAQYRRQDCIAHGRHLAGFIHACYSRQPELAAKLMKDVIAEPYRERLLP
# GFRQARQAVAEIGAVASGISGSGPTLFALCDKPETAQRVADWLGKNYLQNQEGFVHICRL
# DTAGARVLEN*
# ...
#--------------------------------------------------------------------------------
sub parse_prodigal_results {
    my ( $trans_file, $nuc_file, $output_file ) = @_;

    my %transH;
    my ($fh_trans, $trans_id, $comment, $seq);
    open($fh_trans, q(<), $trans_file) or die qq(Could not read-open \"$trans_file\");

    while (($trans_id, $comment, $seq) = &gjoseqlib::read_next_fasta_seq($fh_trans)) {
        my ($contig_id) = ($trans_id =~ m/^(\S+)_\d+$/o);
        my ($left, $right, $strand, $left_trunc, $right_trunc)
            = ($comment =~ m/^\#\s+(\d+)\s+\#\s+(\d+)\s+\#\s+(-?1)\s+\#.*partial=([01])([01])/o);

        if ($contig_id && $left && $right && $strand && defined($left_trunc) && defined($right_trunc)) {
            $seq =~ s/\*$//o;
            $strand = ($strand == 1) ? q(+) : q(-);
            $transH{"$contig_id\t$left\t$right\t$strand"} = [ $seq, $left_trunc, $right_trunc ];
        }
        else {
            die ("Could not parse record:\n",
                 "trans_id=$trans_id\n",
                 "comment=$comment",
                 "left=$left\n",
                 "right=$right\n",
                 "strand=$strand\n",
                 "left_trunc=$left_trunc\n",
                 "right_trunc=$right_trunc\n",
            );
        }
    }

    my $fh_sco;
    my $encoded_tbl = [];
    my $contig_id;
    my $sco_file;
    open($fh_sco, q(<), $output_file) or die qq(Could not read-open sco_file=\"$output_file\");
    while (defined(my $line = <$fh_sco>)) {
        chomp $line;
        my $contig_id;
        if ($line =~ m/^\# Sequence Data:.*seqhdr=\"([^\"]+)\"/o) {
            $contig_id = $1;
            next;
        }

        if ($line =~ m/^\# Model Data/o) {
            next;
        }

        if (my ($num, $left, $right, $strand) = ($line =~ m/^\>(\d+)_(\d+)_(\d+)_([+-])/o)) {
            my ($beg, $end, $trunc_flag);

            if (my ($seq, $trunc_left, $trunc_right) = @ { $transH{"$contig_id\t$left\t$right\t$strand"} })
            {
                my $len = 1 + $right - $left;

                if ($strand eq q(+)) {
                    ($beg, $end) = ($left, $right);
                    $trunc_flag = "$trunc_left,$trunc_right";
                }
                else {
                    ($beg, $end) = ($right, $left);
                    $trunc_flag = "$trunc_right,$trunc_left";
                }

                push @$encoded_tbl, [$contig_id, $beg, $end, $strand, $len, $seq, $trunc_flag];
            }
            else {
                warn "No translation found for \"$output_file\" line: $line\n";
            }
        }
        else {
            warn "Could not parse calls for \"$output_file\" line: $line\n";
        }
    }
    close($fh_sco);

    return $encoded_tbl;
}

<<<<<<< HEAD
sub write_genome_to_fasta {
    my ($fasta_filename, $genome_ref) = @_;

    my $genome_api  = installed_clients::GenomeAnnotationAPIClient->new($call_back_url);
    my $genome_v1   = $genome_api->get_genome_v1( {
        genomes     => [ { ref => $genome_ref } ],
        downgrade   => 0
    } );
    my $genome_data = $genome_v1->{ genomes }[ 0 ];

    my $g_features = $genome_data->{data}->{features};
=======
sub get_fasta_from_assembly {
    my $assembly_ref = @_;

    my $au = new installed_clients::AssemblyUtilClient($call_back_url);
    my $output = $au->get_assembly_as_fasta({"ref" => $assembly_ref});
    return $output->{path};
}

sub write_fasta_from_metagenome {
    my ($fasta_filename, $input_obj_ref) = @_;
>>>>>>> 6060e536

    my $genome_obj = $ws_client->get_objects([{ref=>$input_obj_ref}])->[0]->{data};
    my $fa_file = get_fasta_from_assembly($genome_obj->{assembly_ref});
    copy($fa_file, $fasta_filename);

    unless (-s $fasta_filename) { print "Fasta file is empty.";}
    return $fasta_filename;
}

sub write_gff_from_metagenome {
    my ($gff_filename, $genome_ref) = @_;

<<<<<<< HEAD
    my $genome_file_util    = GenomeFileUtil::GenomeFileUtilClient->new( $call_back_url );

    my $gff_result = $genome_file_util->genome_to_gff({"genome_ref" => $genome_ref});
    move($gff_result->{file_path}, $gff_filename) or die "The GFF move operation failed: $!";

    unless (-s $gff_filename) {
        die "Failed to write GFF to " . $gff_filename;
    }
=======
    my $gff_result = $gfu.metagenome_to_gff({"genome_ref" => $genome_ref});
    move($gff_result->{file_path}, $gff_filename);
>>>>>>> 6060e536

    unless (-s $gff_filename) {print "GFF is empty ";}
    return $gff_filename;
}

## TODO: Given the assembly fasta file and gff file, fetch the protein sequences
sub assemblyfasta_gff_to_proteins {
    my ($fa_assembly, $gff, $proteins) = @_;

}


sub add_functions_to_gff {
    my ($gff_filename, $ftrs) = @_;

    my $fh;
    # Open $gff_filename to read into an array
    my @readin_arr;
    unless (open( $fh, q(<), $gff_filename )) {
        croak "Could not open file '$gff_filename' $!";
    }
    chomp(@readin_arr = <$fh>);
    close($fh);

    ## -- by Seaver: insert the functions into the array @readout_arr
    # Feature Lookup Hash
    my %ftrs_function_lookup = ();
    foreach my $ftr (@$ftrs){
        next if !exists($ftr->{'functions'});
        $ftrs_function_lookup{$ftr->{'id'}}=join(" / ",@{$ftr->{'functions'}});

        # Use these lines if the feature is an old type using singular 'function' field
        #next if !exists($ftr->{'function'});
        #$ftrs_function_lookup{$ftr->{'id'}}=$ftr->{'function'};
    }

    my @readout_arr = ();
    foreach my $current_line (@readin_arr){
        my ($contig_id, $source_id, $feature_type, $start, $end,
	        $score, $strand, $phase, $attributes) = split("\t",$current_line);

        # Some lines in a GFF can be completely empty
        if(!defined($attributes) || $attributes =~ /^s\s*$/){
	        push(@readout_arr, $current_line);
	        next;
        }

        # Populating with attribute key-value pair
        # This is where the feature id is from
        my %ftr_attributes=();
        my @attr_order=();
        my $delimiter="=";

        foreach my $attribute (split(";",$attributes)){
	        chomp $attribute;

            # Sometimes empty string
	        next if $attribute =~ /^\s*$/;

	        # Use of 1 to limit split as '=' character can also be made available later
	        # Sometimes lack of "=", assume spaces instead
	        my ($key,$value)=(undef,undef);
	        $delimiter="=";
	        if($attribute =~ /=/){
	            ($key, $value) = split("=", $attribute, 2);
	        }elsif($attribute =~ /\s/){
	            ($key, $value) = split(" ", $attribute, 2);
	            $delimiter=" ";
	        }

	        if(!defined($key)){
	            print "Warning: $attribute not parsed right\n";
	        }

	        #Force to lowercase in case changes in lookup
	        $ftr_attributes{lc($key)}=$value;
	        push(@attr_order,lc($key));
        }

        # According to the genome loading code, the function must be added to the product attribute (go figure)
        # https://github.com/kbaseapps/GenomeFileUtil/blob/master/lib/GenomeFileUtil/core/FastaGFFToGenome.py#L665-L666
        if(!exists($ftr_attributes{'product'})){
	        push(@attr_order,'product');
        }

        # Note that this overwrites anything that was originally in the 'product' field it it previously existed
        # Also note that I'm forcing every feature to have at least an empty product field
        if (!defined($ftr_attributes{'product'})) {
            $ftr_attributes{'product'}="";
        }

        #Look for, and add function
        if(exists($ftrs_function_lookup{$ftr_attributes{'id'}})){
	        $ftr_attributes{'product'}=$ftrs_function_lookup{$ftr_attributes{'id'}};
        }

        # Reform the attributes string
        my @new_attributes=();
        foreach my $attr (@attr_order){
	        $attr.=$delimiter.$ftr_attributes{$attr};
	        push(@new_attributes,$attr);
        }
        my $new_attributes=join(";",@new_attributes);
        my $new_line = join("\t",($contig_id, $source_id, $feature_type, $start, $end,
			                  $score, $strand, $phase, $new_attributes));
        push(@readout_arr,$new_line);
    }

    # Open a new file to write the @readout_arr back to the file
    my $new_gff_filename = "new" . $gff_filename;
    open( $fh, q(>), $new_gff_filename ) || die "Could not open file '$new_gff_filename' $!";
    # Loop over the array
    foreach (@readout_arr)
    {
        print $fh "$_\n";
    }
    close $fh;

    return $new_gff_filename;
}

sub rast_metagenome {
<<<<<<< HEAD
    my ( $params )      = @_;
    my $input_obj_ref   = $params->{ object_ref };
    my $input_genome     = {
        features    => []
    };

    my $ws_client   = installed_clients::WorkspaceClient->new( $ws_url, token => $token );
    my $info        = $ws_client->get_object_info( [ { ref => $input_obj_ref } ], 0 );

    my $gn_gff_file         = catfile( $rast_scratch, 'genome.gff' );
    my $input_fasta_file    = catfile( $rast_scratch, 'input.fasta' );
    my $trans_file          = catfile( $rast_scratch, 'protein_translation' );
    my $nuc_file            = catfile( $rast_scratch, 'nucleotide_seq' );
    my $output_file         = catfile( $rast_scratch, 'prodigal_out' );
#    my $training_file = '';  # catfile($rast_scratch, 'training_file');

    # Check if input is an assembly, if so run Prodigal and parse for proteins
    my $protein_tbl = [];
    if ( $info->[0][2] =~ /Assembly/ ) {


        my $assembly_util   = installed_clients::AssemblyUtilClient->new( $call_back_url );
        my $output          = $assembly_util->get_assembly_as_fasta( { ref => $input_obj_ref } );

        copy $output->{ path }, $input_fasta_file
            or die "Could not find file: " . $output->{ path };

        my $prodigal_params = build_prodigal_params(
            $input_obj_ref,
            $input_fasta_file,
            $trans_file,
            $nuc_file,
            $output_file,
#            $start_file,
#            $training_file,
        );

        run_prodigal( @$prodigal_params );

        # Prodigal finished run, files are written into $output_file/$trans_file/$nuc_file/$start_file/$training_file
        my $prodigal_result = parse_prodigal_results( $trans_file, $nuc_file, $output_file );

        my $count = @$prodigal_result;
        my $cur_id_suffix = 1;
        foreach my $entry (@$prodigal_result) {
            # print Data::Dumper->Dump($entry)."\n";
            my ($contig, $beg, undef, $strand, $length, $translation) = @$entry;

            my $id = "peg." . $cur_id_suffix;
            $cur_id_suffix++;
            push @{ $input_genome->{ features } }, {
                id                  => $id,
                type                => 'CDS',
                location            => [[ $contig, $beg, $strand, $length ]],
                annotator           => 'prodigal',
                annotation          => 'Add feature called by PRODIGAL',
                protein_translation => $translation
            };
        }
    }
    else {
        # input is a (meta)genome, get the genome proteins directly from the input
        my $genome_obj = $ws_client->get_objects([{ref=>$input_obj_ref}])->[0]->{data};
        push @{ $input_genome->{ features } }, $genome_obj->{ features }
            if $genome_obj->{ features };

        # generating the fasta and gff files for saving the annotated genome
        $input_fasta_file = write_genome_to_fasta($input_fasta_file, $input_obj_ref);
        $gn_gff_file =  write_genome_to_gff($gn_gff_file, $input_obj_ref);
=======
    my $params = @_;
    my $input_obj_ref = $params->{object_ref};
    my $inputgenome = {
        features => []
    };

    my $gn_gff_file = catfile($rast_scratch, 'genome.gff');
    my $input_fasta_file = catfile($rast_scratch, 'input.fasta');
    my $trans_file = catfile($rast_scratch, 'protein_translation');
    my $nuc_file = catfile($rast_scratch, 'nucleotide_seq');
    my $output_file = catfile($rast_scratch, 'prodigal_out');
    my $start_file = catfile($rast_scratch, 'start_file');
    my $training_file = '';  # catfile($rast_scratch, 'training_file');

    my $info = $ws_client->get_object_info([{ref=>$input_obj_ref}],0);

    # Check if input is an assembly, if so run Prodigal and parse for proteins
    my $protein_tbl = [];
    if ($info->[0]->[2] =~ /Assembly/) {
        my $prodigal_params = build_prodigal_params($input_obj_ref,
                                                    $input_fasta_file,
                                                    $trans_file,
                                                    $nuc_file,
                                                    $output_file,
                                                    $start_file,
                                                    $training_file);

        if (run_prodigal($prodigal_params) == 0) {
            # Prodigal finished run, files are written into $output_file/$trans_file/$nuc_file/$start_file/$training_file
            my $prodigal_result = parse_prodigal_results($trans_file, $nuc_file, $output_file);

            my $count = @$prodigal_result;
            my $cur_id_suffix = 1;
            foreach my $entry (@$prodigal_result) {
                # print Data::Dumper->Dump($entry)."\n";
                my ($contig, $beg, undef, $strand, $length, $translation) = @$entry;

                my $id = join(".", "peg", $cur_id_suffix);
                $cur_id_suffix++;
                push(@{$inputgenome->{features}}, {
                        id                  => $id,
                        type                => 'CDS',
                        location            => [[ $contig, $beg, $strand, $length ]],
                        annotator           => 'prodigal',
                        annotation          => 'Add feature called by PRODIGAL',
                        protein_translation => $translation
                });
            }
        }
        else {
            die "Prodigal run failed.";
        }
    }
    else {# TODO input is a (meta)genome, get its protein sequences and gene IDs

        # 1. generating the fasta and gff files for saving the annotated metagenome
        $input_fasta_file = write_fasta_from_metagenome($input_fasta_file, $input_obj_ref);
        $gn_gff_file = write_gff_from_metagenome($gn_gff_file, $input_obj_ref);

        # 2. fetch protein sequences and gene IDs from the above fasta and gff files
        my $proteins = assemblyfasta_gff_to_proteins($input_fasta_file, $gn_gff_file);
        for (my $i=1; $i <= @{$proteins}; $i++) {
            push(@{$inputgenome->{features}},{
                id => "peg".$i,
                protein_translation => $proteins->[$i]
            });
        }
>>>>>>> 6060e536
    }
    # Call RAST to annotate the proteins/genome
    my $rast_client = Bio::kbase::kbaseenv::ga_client();
    my $rasted_genome = $rast_client->run_pipeline($input_genome,
            {stages => [{name => "annotate_proteins_kmer_v2", kmer_v2_parameters => {}},
                        {name => "annotate_proteins_similarity",
                         similarity_parameters => { annotate_hypothetical_only => 1 }}]}
    );


    my $ftrs = $rasted_genome->{features};
<<<<<<< HEAD
    my $return = {};
    $return->{functions} = [];
    for (my $i=0; $i < @{$ftrs}; $i++) {
		$return->{functions}->[$i] = [];
		if (defined($ftrs->[$i]->{function})) {
			$return->{functions}->[$i] = [split(/\s*;\s+|\s+[\@\/]\s+/,$ftrs->[$i]->{function})];
		}
	}
    my $new_gff_file        = add_functions_to_gff($gn_gff_file, $ftrs);

    my $genome_file_util    = GenomeFileUtil::GenomeFileUtilClient->new( $call_back_url );

    my $gn_fasta_file;
    ## TODO: call $genome_file_util->fasta_gff_to_metagenome() to save the annotated (meta)genome
    my $annotated_metag_ref = $genome_file_util->fasta_gff_to_metagenome( {
            "fasta_file" => {'path' => $gn_fasta_file},
            "gff_file" => {'path'=> $new_gff_file},
            "genome_name" => $params -> {output_metagenome_name},
            "workspace_name" => $params -> {output_workspace},
            "generate_missing_genes" => 1,
    })->{genome_ref};
=======
    my $new_gff_file = add_functions_to_gff($gn_gff_file, $ftrs);

    ## call $gfu->fasta_gff_to_metagenome() to save the annotated (meta)genome
    my $annotated_metag = $gfu->fasta_gff_to_metagenome {
            "fasta_file" => {'path' => $input_fasta_file},
            "gff_file" => {'path' => $new_gff_file},
            "genome_name" => $params -> {output_metagenome_name},
            "workspace_name" => $params -> {output_workspace},
            "generate_missing_genes" => True
    });
>>>>>>> 6060e536

    return $annotated_metag->{genome_ref};
}


1;<|MERGE_RESOLUTION|>--- conflicted
+++ resolved
@@ -1,3 +1,5 @@
+# -*- perl -*-
+
 package metag_utils;
 
 ########################################################################
@@ -15,10 +17,7 @@
 use Data::Dumper;
 use File::Spec::Functions qw(catfile);
 use File::Copy;
-<<<<<<< HEAD
-=======
 use Carp qw( croak );
->>>>>>> 6060e536
 
 use installed_clients::GenomeAnnotationAPIClient;
 use installed_clients::AssemblyUtilClient;
@@ -28,20 +27,15 @@
 use gjoseqlib;
 
 
-my $token           = $ENV{ KB_AUTH_TOKEN };
-my $config_file     = $ENV{ KB_DEPLOYMENT_CONFIG };
-my $config          = Config::IniFiles->new( -file => $config_file );
-my $ws_url          = $config->{'workspace-url'};
-
-<<<<<<< HEAD
-my $call_back_url   = $ENV{ SDK_CALLBACK_URL };
-my $rast_scratch    = $config->val( 'RAST_SDK', 'scratch' );
-=======
+my $token = $ENV{'KB_AUTH_TOKEN'};
+my $config_file = $ENV{'KB_DEPLOYMENT_CONFIG'};
+my $config = Config::IniFiles->new(-file=>$config_file);
+my $ws_url = $config->{'workspace-url'};
+
 my $call_back_url = $ENV{ SDK_CALLBACK_URL };
 my $ws_client = new installed_clients::WorkspaceClient($ws_url, token => $token);
 my $gfu = new GenomeFileUtil::GenomeFileUtilClient($call_back_url);
 my $rast_scratch = $config->val('RAST_SDK', 'scratch');
->>>>>>> 6060e536
 
 
 #-------------------------Reference from prodigal command line-------------------
@@ -67,51 +61,6 @@
 #         -v:  Print version number and exit.
 #--------------------------------------------------------------------------------
 sub build_prodigal_params {
-<<<<<<< HEAD
-    my ( $ref, $fasta_file, $trans_file, $nuc_file, $output_file, $start_file, $training_file ) = @_;
-
-    die "An input FASTA/Genbank file is required for Prodigal to run.\n"
-        unless $fasta_file;
-    # print("Genome is smaller than 25000 bp -- using 'metagenome' mode\n");
-
-#     $prd_params = {
-#         input_file => $fasta_file,       # -i (FASTA/Genbank file)
-#         trans_fle => $trans_file,        # -a (Write protein translations to $trans_file)
-#         nuc_file => $nuc_file,           # -d (Write nucleotide sequences of genes to $nuc_file)
-#         output_type => 'sco',            # -f (gbk, gff, or sco, default to gbk)
-#         output_file => $output_file,     # -o (Specify output file (default writes to stdout).)
-#         closed_ends => 1,                # -c (Closed ends.  Do not allow genes to run off edges.)
-#         N_as_masked_seq => 1,            # -m (Treat runs of N as masked sequence; don't build genes across them.)
-#         trans_table => 11,               # -g (Specify a translation table to use (default 11).)
-#         procedure => $mode,              # -p (Select procedure (single or meta).  Default is single.)
-#         quiet           => 0,
-#         start_file      => $start_file,     # -s (Write all potential genes (with scores) to $start_file)
-#         training_file   => $training_file   # -t (Write a training file (if none exists); otherwise, read and use $training_file)
-#     };
-    my $mode        = 'meta';
-    my $output_type = 'sco';
-
-    # set the following defaults
-    my @command_params = (
-        "-c",               # -c (Closed ends.  Do not allow genes to run off edges.)
-        "-f $output_type",  # -f (gbk, gff, or sco, default to gbk)
-        "-p $mode",         # -p (Select procedure (single or meta).  Default is single.)
-        "-q",               # -q (Run quietly)
-        "-i $fasta_file",   # -i (FASTA/Genbank file)
-    );
-
-    push @command_params, "-a $trans_file" if $trans_file;
-
-    push @command_params, "-d $nuc_file" if $nuc_file;
-
-    push @command_params, "-o $output_file." . $output_type if $output_file;
-
-    push @command_params, "-s $start_file" if $start_file;
-
-    push @command_params, "-t $training_file" if $training_file;
-
-    return \@command_params;
-=======
     my ($ref, $fasta_file, $trans_file, $nuc_file, $output_file, $start_file, $training_file) = @_;
 
     my $out_file = get_fasta_from_assembly($ref);
@@ -124,7 +73,7 @@
         trans_fle => $trans_file,        # -a (Write protein translations to $trans_file)
         nuc_file => $nuc_file,           # -d (Write nucleotide sequences of genes to $nuc_file)
         output_type => 'sco',            # -f (gbk, gff, or sco, default to gbk)
-        output_file => $output_file,     # -o (Specify output file (default writes to stdout).) 
+        output_file => $output_file,     # -o (Specify output file (default writes to stdout).)
         closed_ends => 1,                # -c (Closed ends.  Do not allow genes to run off edges.)
         N_as_masked_seq => 1,            # -m (Treat runs of N as masked sequence; don't build genes across them.)
         trans_table => 11,               # -g (Specify a translation table to use (default 11).)
@@ -134,22 +83,54 @@
         training_file => $training_file  # -t (Write a training file (if none exists); otherwise, read and use $training_file)
     };
     return $prd_params;
->>>>>>> 6060e536
 }
 
 sub run_prodigal {
-    my @prodigal_params = @_;
-
-    die 'No parameters supplied to run_prodigal' unless @prodigal_params;
-
-    my @cmd = ( '/kb/runtime/prodigal', @prodigal_params );
-
-    my $result = system( @cmd );
-
-    # success if return 0
-    die "Prodigal run failed\n" if $result;
-
-    return;
+    my $prodigal_params = @_;
+
+    my @cmd = ('/kb/runtime/prodigal');
+    if ($prodigal_params->{input_file}) {
+        push @cmd, '-i $prodigal_params->{input_file}';
+    }
+    else {
+        die "An input FASTA/Genbank file is required for Prodigal to run.\n";
+    }
+    my $out_type = 'gbk';
+    if ($prodigal_params->{output_type}) {
+        $out_type = $prodigal_params->{output_type};
+    }
+    push @cmd, '-f $out_type';
+    if ($prodigal_params->{output_file}) {
+        push @cmd, '-o $prodigal_params->{output_file}.' . $out_type;
+    }
+    else {
+        push @cmd, '-o prodigal_output.' . $out_type;
+    }
+    if ($prodigal_params->{trans_file}) {
+        push @cmd, '-a $prodigal_params->{trans_file}';
+    }
+    if ($prodigal_params->{nuc_file}) {
+        push @cmd, '-d $prodigal_params->{nuc_file}';
+    }
+    if ($prodigal_params->{closed_ends} != 0) {
+        push @cmd, '-c';
+    }
+    if ($prodigal_params->{trans_table} != 11) {
+        push @cmd, '-g $prodigal_params->{trans_table}';
+    }
+    if ($prodigal_params->{procedure} != 'single') {
+        push @cmd, '-p $prodigal_params->{procedure}';
+    }
+    if ($prodigal_params->{start_file}) {
+        push @cmd, '-s $prodigal_params->{start_file}';
+    }
+    if ($prodigal_params->{training_file}) {
+        push @cmd, '-t $prodigal_params->{training_file}';
+    }
+    if ($prodigal_params->{quiet} != 0) {
+        push @cmd, '-q';
+    }
+    return system(@cmd);  # success if return 0
 }
 
 #--From https://github.com/hyattpd/prodigal/wiki/understanding-the-prodigal-output---
@@ -204,7 +185,7 @@
 # ...
 #--------------------------------------------------------------------------------
 sub parse_prodigal_results {
-    my ( $trans_file, $nuc_file, $output_file ) = @_;
+    my ($trans_file, $nuc_file, $output_file) = @_;
 
     my %transH;
     my ($fh_trans, $trans_id, $comment, $seq);
@@ -235,8 +216,6 @@
 
     my $fh_sco;
     my $encoded_tbl = [];
-    my $contig_id;
-    my $sco_file;
     open($fh_sco, q(<), $output_file) or die qq(Could not read-open sco_file=\"$output_file\");
     while (defined(my $line = <$fh_sco>)) {
         chomp $line;
@@ -281,19 +260,6 @@
     return $encoded_tbl;
 }
 
-<<<<<<< HEAD
-sub write_genome_to_fasta {
-    my ($fasta_filename, $genome_ref) = @_;
-
-    my $genome_api  = installed_clients::GenomeAnnotationAPIClient->new($call_back_url);
-    my $genome_v1   = $genome_api->get_genome_v1( {
-        genomes     => [ { ref => $genome_ref } ],
-        downgrade   => 0
-    } );
-    my $genome_data = $genome_v1->{ genomes }[ 0 ];
-
-    my $g_features = $genome_data->{data}->{features};
-=======
 sub get_fasta_from_assembly {
     my $assembly_ref = @_;
 
@@ -304,7 +270,6 @@
 
 sub write_fasta_from_metagenome {
     my ($fasta_filename, $input_obj_ref) = @_;
->>>>>>> 6060e536
 
     my $genome_obj = $ws_client->get_objects([{ref=>$input_obj_ref}])->[0]->{data};
     my $fa_file = get_fasta_from_assembly($genome_obj->{assembly_ref});
@@ -317,19 +282,8 @@
 sub write_gff_from_metagenome {
     my ($gff_filename, $genome_ref) = @_;
 
-<<<<<<< HEAD
-    my $genome_file_util    = GenomeFileUtil::GenomeFileUtilClient->new( $call_back_url );
-
-    my $gff_result = $genome_file_util->genome_to_gff({"genome_ref" => $genome_ref});
-    move($gff_result->{file_path}, $gff_filename) or die "The GFF move operation failed: $!";
-
-    unless (-s $gff_filename) {
-        die "Failed to write GFF to " . $gff_filename;
-    }
-=======
     my $gff_result = $gfu.metagenome_to_gff({"genome_ref" => $genome_ref});
     move($gff_result->{file_path}, $gff_filename);
->>>>>>> 6060e536
 
     unless (-s $gff_filename) {print "GFF is empty ";}
     return $gff_filename;
@@ -439,7 +393,7 @@
     }
 
     # Open a new file to write the @readout_arr back to the file
-    my $new_gff_filename = "new" . $gff_filename;
+    my $new_gff_filename = catfile($rast_scratch, 'new_genome.gff');
     open( $fh, q(>), $new_gff_filename ) || die "Could not open file '$new_gff_filename' $!";
     # Loop over the array
     foreach (@readout_arr)
@@ -451,83 +405,15 @@
     return $new_gff_filename;
 }
 
+
 sub rast_metagenome {
-<<<<<<< HEAD
-    my ( $params )      = @_;
-    my $input_obj_ref   = $params->{ object_ref };
-    my $input_genome     = {
-        features    => []
-    };
-
-    my $ws_client   = installed_clients::WorkspaceClient->new( $ws_url, token => $token );
-    my $info        = $ws_client->get_object_info( [ { ref => $input_obj_ref } ], 0 );
-
-    my $gn_gff_file         = catfile( $rast_scratch, 'genome.gff' );
-    my $input_fasta_file    = catfile( $rast_scratch, 'input.fasta' );
-    my $trans_file          = catfile( $rast_scratch, 'protein_translation' );
-    my $nuc_file            = catfile( $rast_scratch, 'nucleotide_seq' );
-    my $output_file         = catfile( $rast_scratch, 'prodigal_out' );
-#    my $training_file = '';  # catfile($rast_scratch, 'training_file');
-
-    # Check if input is an assembly, if so run Prodigal and parse for proteins
-    my $protein_tbl = [];
-    if ( $info->[0][2] =~ /Assembly/ ) {
-
-
-        my $assembly_util   = installed_clients::AssemblyUtilClient->new( $call_back_url );
-        my $output          = $assembly_util->get_assembly_as_fasta( { ref => $input_obj_ref } );
-
-        copy $output->{ path }, $input_fasta_file
-            or die "Could not find file: " . $output->{ path };
-
-        my $prodigal_params = build_prodigal_params(
-            $input_obj_ref,
-            $input_fasta_file,
-            $trans_file,
-            $nuc_file,
-            $output_file,
-#            $start_file,
-#            $training_file,
-        );
-
-        run_prodigal( @$prodigal_params );
-
-        # Prodigal finished run, files are written into $output_file/$trans_file/$nuc_file/$start_file/$training_file
-        my $prodigal_result = parse_prodigal_results( $trans_file, $nuc_file, $output_file );
-
-        my $count = @$prodigal_result;
-        my $cur_id_suffix = 1;
-        foreach my $entry (@$prodigal_result) {
-            # print Data::Dumper->Dump($entry)."\n";
-            my ($contig, $beg, undef, $strand, $length, $translation) = @$entry;
-
-            my $id = "peg." . $cur_id_suffix;
-            $cur_id_suffix++;
-            push @{ $input_genome->{ features } }, {
-                id                  => $id,
-                type                => 'CDS',
-                location            => [[ $contig, $beg, $strand, $length ]],
-                annotator           => 'prodigal',
-                annotation          => 'Add feature called by PRODIGAL',
-                protein_translation => $translation
-            };
-        }
-    }
-    else {
-        # input is a (meta)genome, get the genome proteins directly from the input
-        my $genome_obj = $ws_client->get_objects([{ref=>$input_obj_ref}])->[0]->{data};
-        push @{ $input_genome->{ features } }, $genome_obj->{ features }
-            if $genome_obj->{ features };
-
-        # generating the fasta and gff files for saving the annotated genome
-        $input_fasta_file = write_genome_to_fasta($input_fasta_file, $input_obj_ref);
-        $gn_gff_file =  write_genome_to_gff($gn_gff_file, $input_obj_ref);
-=======
     my $params = @_;
     my $input_obj_ref = $params->{object_ref};
     my $inputgenome = {
         features => []
     };
+    my $out_metag_name = $params -> {output_metagenome_name};
+    my $ws = $params -> {output_workspace};
 
     my $gn_gff_file = catfile($rast_scratch, 'genome.gff');
     my $input_fasta_file = catfile($rast_scratch, 'input.fasta');
@@ -590,11 +476,10 @@
                 protein_translation => $proteins->[$i]
             });
         }
->>>>>>> 6060e536
     }
     # Call RAST to annotate the proteins/genome
     my $rast_client = Bio::kbase::kbaseenv::ga_client();
-    my $rasted_genome = $rast_client->run_pipeline($input_genome,
+    my $rasted_genome = $rast_client->run_pipeline($inputgenome,
             {stages => [{name => "annotate_proteins_kmer_v2", kmer_v2_parameters => {}},
                         {name => "annotate_proteins_similarity",
                          similarity_parameters => { annotate_hypothetical_only => 1 }}]}
@@ -602,43 +487,18 @@
 
 
     my $ftrs = $rasted_genome->{features};
-<<<<<<< HEAD
-    my $return = {};
-    $return->{functions} = [];
-    for (my $i=0; $i < @{$ftrs}; $i++) {
-		$return->{functions}->[$i] = [];
-		if (defined($ftrs->[$i]->{function})) {
-			$return->{functions}->[$i] = [split(/\s*;\s+|\s+[\@\/]\s+/,$ftrs->[$i]->{function})];
-		}
-	}
-    my $new_gff_file        = add_functions_to_gff($gn_gff_file, $ftrs);
-
-    my $genome_file_util    = GenomeFileUtil::GenomeFileUtilClient->new( $call_back_url );
-
-    my $gn_fasta_file;
-    ## TODO: call $genome_file_util->fasta_gff_to_metagenome() to save the annotated (meta)genome
-    my $annotated_metag_ref = $genome_file_util->fasta_gff_to_metagenome( {
-            "fasta_file" => {'path' => $gn_fasta_file},
-            "gff_file" => {'path'=> $new_gff_file},
-            "genome_name" => $params -> {output_metagenome_name},
-            "workspace_name" => $params -> {output_workspace},
-            "generate_missing_genes" => 1,
-    })->{genome_ref};
-=======
     my $new_gff_file = add_functions_to_gff($gn_gff_file, $ftrs);
 
     ## call $gfu->fasta_gff_to_metagenome() to save the annotated (meta)genome
     my $annotated_metag = $gfu->fasta_gff_to_metagenome {
             "fasta_file" => {'path' => $input_fasta_file},
             "gff_file" => {'path' => $new_gff_file},
-            "genome_name" => $params -> {output_metagenome_name},
-            "workspace_name" => $params -> {output_workspace},
+            "genome_name" => $out_metag_name,
+            "workspace_name" => $ws,
             "generate_missing_genes" => True
     });
->>>>>>> 6060e536
 
     return $annotated_metag->{genome_ref};
 }
 
-
 1;